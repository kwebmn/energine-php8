--- conflicted
+++ resolved
@@ -128,19 +128,13 @@
     {
         $this->title('Проверка системного окружения');
 
-<<<<<<< HEAD
+
         // Проверяем версию PHP
         if (version_compare(PHP_VERSION, (string) MIN_PHP_VERSION, '<')) {
             throw new RuntimeException('Вашему PHP нужно ещё немного подрасти. Минимальная допустимая версия ' . MIN_PHP_VERSION);
         }
         $this->text('Версия PHP ', PHP_VERSION, ' соответствует требованиям');
-=======
-        //А что за PHP версия используется?
-        if (version_compare(PHP_VERSION, MIN_PHP_VERSION, '<')) {
-            throw new Exception('Вашему РНР нужно еще немного подрости. Минимальная допустимая версия ' . MIN_PHP_VERSION);
-        }
-        $this->text('Версия РНР ', PHP_VERSION, ' соответствует требованиям');
->>>>>>> ad046dba
+
 
         //При любом действии без конфига нам не обойтись
         if (!file_exists($configName = implode(DIRECTORY_SEPARATOR, [HTDOCS_DIR, 'system.config.php']))) {
